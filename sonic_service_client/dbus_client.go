--- conflicted
+++ resolved
@@ -20,12 +20,9 @@
 	StopService(service string) error
 	RestartService(service string) error
 	GetFileStat(path string) (map[string]string, error)
-<<<<<<< HEAD
+	HaltSystem() error
 	DownloadImage(url string, save_as string) error
 	InstallImage(where string) error
-=======
-	HaltSystem() error
->>>>>>> e8449250
 }
 
 type DbusClient struct {
@@ -199,7 +196,24 @@
 	return data, nil
 }
 
-<<<<<<< HEAD
+func (c *DbusClient) HaltSystem() error {
+	// Increment the counter for the DBUS_HALT_SYSTEM event
+	common_utils.IncCounter(common_utils.DBUS_HALT_SYSTEM)
+
+	// Set the module name and update the D-Bus properties
+	modName := "systemd"
+	busName := c.busNamePrefix + modName
+	busPath := c.busPathPrefix + modName
+	intName := c.intNamePrefix + modName + ".execute_reboot"
+
+	//Set the method to HALT(3) the system
+	const RebootMethod_HALT = 3
+
+	// Invoke the D-Bus API to execute the halt command
+	_, err := DbusApi(busName, busPath, intName, 10, RebootMethod_HALT)
+	return err
+}
+
 func (c *DbusClient) DownloadImage(url string, save_as string) error {
 	common_utils.IncCounter(common_utils.DBUS_IMAGE_DOWNLOAD)
 	modName := "image_service"
@@ -218,22 +232,4 @@
 	intName := c.intNamePrefix + modName + ".install"
 	_, err := DbusApi(busName, busPath, intName /*timeout=*/, 900, where)
 	return err
-=======
-func (c *DbusClient) HaltSystem() error {
-    // Increment the counter for the DBUS_HALT_SYSTEM event
-    common_utils.IncCounter(common_utils.DBUS_HALT_SYSTEM)
-
-    // Set the module name and update the D-Bus properties
-    modName := "systemd"
-    busName := c.busNamePrefix + modName
-    busPath := c.busPathPrefix + modName
-    intName := c.intNamePrefix + modName + ".execute_reboot"
-
-    //Set the method to HALT(3) the system
-    const RebootMethod_HALT = 3
-
-    // Invoke the D-Bus API to execute the halt command
-    _, err := DbusApi(busName, busPath, intName, 10, RebootMethod_HALT)
-    return err
->>>>>>> e8449250
 }