package gnmi

import (
	"bytes"
	"errors"
	"fmt"
	"net"
	"strings"
	"sync"

	"github.com/Azure/sonic-mgmt-common/translib"
<<<<<<< HEAD
=======
	"github.com/sonic-net/sonic-gnmi/common_utils"
	spb "github.com/sonic-net/sonic-gnmi/proto"
	spb_gnoi "github.com/sonic-net/sonic-gnmi/proto/gnoi"
	spb_jwt_gnoi "github.com/sonic-net/sonic-gnmi/proto/gnoi/jwt"
	sdc "github.com/sonic-net/sonic-gnmi/sonic_data_client"
	ssc "github.com/sonic-net/sonic-gnmi/sonic_service_client"

>>>>>>> 79dea34e
	log "github.com/golang/glog"
	"github.com/golang/protobuf/proto"
	gnmipb "github.com/openconfig/gnmi/proto/gnmi"
	gnmi_extpb "github.com/openconfig/gnmi/proto/gnmi_ext"
	gnoi_system_pb "github.com/openconfig/gnoi/system"
<<<<<<< HEAD

	//gnoi_yang "github.com/sonic-net/sonic-gnmi/build/gnoi_yang/server"
	"github.com/sonic-net/sonic-gnmi/common_utils"
	spb "github.com/sonic-net/sonic-gnmi/proto"
	spb_gnoi "github.com/sonic-net/sonic-gnmi/proto/gnoi"
	spb_jwt_gnoi "github.com/sonic-net/sonic-gnmi/proto/gnoi/jwt"
	sdc "github.com/sonic-net/sonic-gnmi/sonic_data_client"
=======
	gnoi_file_pb "github.com/openconfig/gnoi/file"
	gnoi_os_pb "github.com/openconfig/gnoi/os"
>>>>>>> 79dea34e
	"golang.org/x/net/context"
	"google.golang.org/grpc"
	"google.golang.org/grpc/codes"
	"google.golang.org/grpc/peer"
	"google.golang.org/grpc/reflection"
	"google.golang.org/grpc/status"
)

var (
	supportedEncodings = []gnmipb.Encoding{gnmipb.Encoding_JSON, gnmipb.Encoding_JSON_IETF, gnmipb.Encoding_PROTO}
)

// Server manages a single gNMI Server implementation. Each client that connects
// via Subscribe or Get will receive a stream of updates based on the requested
// path. Set request is processed by server too.
type Server struct {
	s       *grpc.Server
	lis     net.Listener
	config  *Config
	cMu     sync.Mutex
	clients map[string]*Client
	// SaveStartupConfig points to a function that is called to save changes of
	// configuration to a file. By default it points to an empty function -
	// the configuration is not saved to a file.
	SaveStartupConfig func() error
	// ReqFromMaster point to a function that is called to verify if the request
	// comes from a master controller.
	ReqFromMaster func(req *gnmipb.SetRequest, masterEID *uint128) error
	masterEID     uint128
}


// FileServer is the server API for File service.
// All implementations must embed UnimplementedFileServer
// for forward compatibility
type FileServer struct {
	*Server
	gnoi_file_pb.UnimplementedFileServer
}

// SystemServer is the server API for System service.
// All implementations must embed UnimplementedSystemServer
// for forward compatibility
type SystemServer struct {
	*Server
	gnoi_system_pb.UnimplementedSystemServer
}

// OSServer is the server API for System service.
// All implementations must embed UnimplementedSystemServer
// for forward compatibility
type OSServer struct {
	*Server
	gnoi_os_pb.UnimplementedOSServer
}

type AuthTypes map[string]bool

// Config is a collection of values for Server
type Config struct {
	// Port for the Server to listen on. If 0 or unset the Server will pick a port
	// for this Server.
	Port                int64
	LogLevel            int
	Threshold           int
	UserAuth            AuthTypes
	EnableTranslibWrite bool
	EnableNativeWrite   bool
<<<<<<< HEAD
	ZmqAddress          string
	IdleConnDuration    int
=======
	ZmqPort             string
	IdleConnDuration    int
	ConfigTableName     string
	Vrf                 string
	EnableCrl           bool
>>>>>>> 79dea34e
}

var AuthLock sync.Mutex
var maMu sync.Mutex
const WriteAccessMode = "readwrite"

func (i AuthTypes) String() string {
	if i["none"] {
		return ""
	}
	b := new(bytes.Buffer)
	for key, value := range i {
		if value {
			fmt.Fprintf(b, "%s ", key)
		}
	}
	return b.String()
}

func (i AuthTypes) Any() bool {
	if i["none"] {
		return false
	}
	for _, value := range i {
		if value {
			return true
		}
	}
	return false
}

func (i AuthTypes) Enabled(mode string) bool {
	if i["none"] {
		return false
	}
	if value, exist := i[mode]; exist && value {
		return true
	}
	return false
}

func (i AuthTypes) Set(mode string) error {
	modes := strings.Split(mode, ",")
	for _, m := range modes {
		m = strings.Trim(m, " ")
		if m == "none" || m == "" {
			i["none"] = true
			return nil
		}

		if _, exist := i[m]; !exist {
			return fmt.Errorf("Expecting one or more of 'cert', 'password' or 'jwt'")
		}
		i[m] = true
	}
	return nil
}

func (i AuthTypes) Unset(mode string) error {
	modes := strings.Split(mode, ",")
	for _, m := range modes {
		m = strings.Trim(m, " ")
		if _, exist := i[m]; !exist {
			return fmt.Errorf("Expecting one or more of 'cert', 'password' or 'jwt'")
		}
		i[m] = false
	}
	return nil
}

// New returns an initialized Server.
func NewServer(config *Config, opts []grpc.ServerOption) (*Server, error) {
	if config == nil {
		return nil, errors.New("config not provided")
	}
	common_utils.InitCounters()

	s := grpc.NewServer(opts...)
	reflection.Register(s)

	srv := &Server{
		s:                 s,
		config:            config,
		clients:           map[string]*Client{},
		SaveStartupConfig: saveOnSetDisabled,
		// ReqFromMaster point to a function that is called to verify if
		// the request comes from a master controller.
		ReqFromMaster: ReqFromMasterDisabledMA,
		masterEID:     uint128{High: 0, Low: 0},
	}

	fileSrv := &FileServer{Server: srv}
	systemSrv := &SystemServer{Server: srv}
	osSrv := &OSServer{Server: srv}

	var err error
	if srv.config.Port < 0 {
		srv.config.Port = 0
	}
	srv.lis, err = net.Listen("tcp", fmt.Sprintf(":%d", srv.config.Port))
	if err != nil {
		return nil, fmt.Errorf("failed to open listener port %d: %v", srv.config.Port, err)
	}
	gnmipb.RegisterGNMIServer(srv.s, srv)
	spb_jwt_gnoi.RegisterSonicJwtServiceServer(srv.s, srv)
	if srv.config.EnableTranslibWrite || srv.config.EnableNativeWrite {
<<<<<<< HEAD
		gnoi_system_pb.RegisterSystemServer(srv.s, srv)
=======
		gnoi_system_pb.RegisterSystemServer(srv.s, systemSrv)
		gnoi_file_pb.RegisterFileServer(srv.s, fileSrv)
		gnoi_os_pb.RegisterOSServer(srv.s, osSrv)
	}
	if srv.config.EnableTranslibWrite {
>>>>>>> 79dea34e
		spb_gnoi.RegisterSonicServiceServer(srv.s, srv)

	}
	spb_gnoi.RegisterDebugServer(srv.s, srv)
	log.V(1).Infof("Created Server on %s, read-only: %t", srv.Address(), !srv.config.EnableTranslibWrite)
	return srv, nil
}

// Serve will start the Server serving and block until closed.
func (srv *Server) Serve() error {
	s := srv.s
	if s == nil {
		return fmt.Errorf("Serve() failed: not initialized")
	}
	return srv.s.Serve(srv.lis)
}

func (srv *Server) ForceStop() {
	s := srv.s
	if s == nil {
		log.Errorf("ForceStop() failed: not initialized")
		return
	}
	s.Stop()
}

func (srv *Server) Stop() {
	s := srv.s
	if s == nil {
		log.Errorf("Stop() failed: not initialized")
		return
	}
	s.GracefulStop()
}

// Address returns the port the Server is listening to.
func (srv *Server) Address() string {
	addr := srv.lis.Addr().String()
	return strings.Replace(addr, "[::]", "localhost", 1)
}

// Port returns the port the Server is listening to.
func (srv *Server) Port() int64 {
	return srv.config.Port
}

<<<<<<< HEAD
// Auth - Authenticate
func (srv *Server) Auth(ctx context.Context) (context.Context, error) {
	return authenticate(srv.config.UserAuth, ctx)
}

func authenticate(UserAuth AuthTypes, ctx context.Context) (context.Context, error) {
=======
func authenticate(config *Config, ctx context.Context, writeAccess bool) (context.Context, error) {
>>>>>>> 79dea34e
	var err error
	success := false
	rc, ctx := common_utils.GetContext(ctx)
	if !config.UserAuth.Any() {
		//No Auth enabled
		rc.Auth.AuthEnabled = false
		return ctx, nil
	}

	rc.Auth.AuthEnabled = true
	if config.UserAuth.Enabled("password") {
		ctx, err = BasicAuthenAndAuthor(ctx)
		if err == nil {
			success = true
		}
	}
	if !success && config.UserAuth.Enabled("jwt") {
		_, ctx, err = JwtAuthenAndAuthor(ctx)
		if err == nil {
			success = true
		}
	}
	if !success && config.UserAuth.Enabled("cert") {
		ctx, err = ClientCertAuthenAndAuthor(ctx, config.ConfigTableName, config.EnableCrl)
		if err == nil {
			success = true
		}
		// role must be readwrite to support write access
		if success && writeAccess && config.ConfigTableName != "" {
			role := rc.Auth.Roles[0]
			if role != WriteAccessMode {
				return ctx, fmt.Errorf("%s does not have write access, %s", rc.Auth.User, role)
			}
		}
	}

	//Allow for future authentication mechanisms here...

	if !success {
		return ctx, status.Error(codes.Unauthenticated, "Unauthenticated")
	}
	log.V(5).Infof("authenticate user %v, roles %v", rc.Auth.User, rc.Auth.Roles)

	return ctx, nil
}

// Subscribe implements the gNMI Subscribe RPC.
func (s *Server) Subscribe(stream gnmipb.GNMI_SubscribeServer) error {
	ctx := stream.Context()
	ctx, err := authenticate(s.config, ctx, false)
	if err != nil {
		return err
	}

	pr, ok := peer.FromContext(ctx)
	if !ok {
		return grpc.Errorf(codes.InvalidArgument, "failed to get peer from ctx")
		//return fmt.Errorf("failed to get peer from ctx")
	}
	if pr.Addr == net.Addr(nil) {
		return grpc.Errorf(codes.InvalidArgument, "failed to get peer address")
	}

	/* TODO: authorize the user
	msg, ok := credentials.AuthorizeUser(ctx)
	if !ok {
		log.Infof("denied a Set request: %v", msg)
		return nil, status.Error(codes.PermissionDenied, msg)
	}
	*/

	c := NewClient(pr.Addr)

	c.setLogLevel(s.config.LogLevel)
	c.setConnectionManager(s.config.Threshold)

	s.cMu.Lock()
	if oc, ok := s.clients[c.String()]; ok {
		log.V(2).Infof("Delete duplicate client %s", oc)
		oc.Close()
		delete(s.clients, c.String())
	}
	s.clients[c.String()] = c
	s.cMu.Unlock()

	err = c.Run(stream)
	s.cMu.Lock()
	delete(s.clients, c.String())
	s.cMu.Unlock()

	log.Flush()
	return err
}

// checkEncodingAndModel checks whether encoding and models are supported by the server. Return error if anything is unsupported.
func (s *Server) checkEncodingAndModel(encoding gnmipb.Encoding, models []*gnmipb.ModelData) error {
	hasSupportedEncoding := false
	for _, supportedEncoding := range supportedEncodings {
		if encoding == supportedEncoding {
			hasSupportedEncoding = true
			break
		}
	}
	if !hasSupportedEncoding {
		return fmt.Errorf("unsupported encoding: %s", gnmipb.Encoding_name[int32(encoding)])
	}

	return nil
}

func ParseOrigin(paths []*gnmipb.Path) (string, error) {
	origin := ""
	if len(paths) == 0 {
		return origin, nil
	}
	for i, path := range paths {
		if i == 0 {
			origin = path.Origin
		} else {
			if origin != path.Origin {
				return "", status.Error(codes.Unimplemented, "Origin conflict in path")
			}
		}
	}
	return origin, nil
}

func IsNativeOrigin(origin string) bool {
	return origin == "sonic-db"
}

// Get implements the Get RPC in gNMI spec.
func (s *Server) Get(ctx context.Context, req *gnmipb.GetRequest) (*gnmipb.GetResponse, error) {
	common_utils.IncCounter(common_utils.GNMI_GET)
	ctx, err := authenticate(s.config, ctx, false)
	if err != nil {
		common_utils.IncCounter(common_utils.GNMI_GET_FAIL)
		return nil, err
	}

	if req.GetType() != gnmipb.GetRequest_ALL {
		common_utils.IncCounter(common_utils.GNMI_GET_FAIL)
		return nil, status.Errorf(codes.Unimplemented, "unsupported request type: %s", gnmipb.GetRequest_DataType_name[int32(req.GetType())])
	}

	if err = s.checkEncodingAndModel(req.GetEncoding(), req.GetUseModels()); err != nil {
		common_utils.IncCounter(common_utils.GNMI_GET_FAIL)
		return nil, status.Error(codes.Unimplemented, err.Error())
	}

	target := ""
	origin := ""
	prefix := req.GetPrefix()
	if prefix != nil {
		target = prefix.GetTarget()
		origin = prefix.Origin
	}

	paths := req.GetPath()
	extensions := req.GetExtension()
	encoding := req.GetEncoding()
	log.V(2).Infof("GetRequest paths: %v", paths)

	var dc sdc.Client

	if target == "OTHERS" {
		dc, err = sdc.NewNonDbClient(paths, prefix)
	} else if _, ok, _, _ := sdc.IsTargetDb(target); ok {
		dc, err = sdc.NewDbClient(paths, prefix)
	} else {
		if origin == "" {
			origin, err = ParseOrigin(paths)
			if err != nil {
				return nil, err
			}
		}
		if check := IsNativeOrigin(origin); check {
			dc, err = sdc.NewMixedDbClient(paths, prefix, origin, encoding, s.config.ZmqPort, s.config.Vrf)
		} else {
			dc, err = sdc.NewTranslClient(prefix, paths, ctx, extensions)
		}
	}

	if err != nil {
		common_utils.IncCounter(common_utils.GNMI_GET_FAIL)
		return nil, status.Error(codes.NotFound, err.Error())
	}
	defer dc.Close()
	notifications := make([]*gnmipb.Notification, len(paths))
	spbValues, err := dc.Get(nil)
	if err != nil {
		common_utils.IncCounter(common_utils.GNMI_GET_FAIL)
		return nil, status.Error(codes.NotFound, err.Error())
	}

	for index, spbValue := range spbValues {
		update := &gnmipb.Update{
			Path: spbValue.GetPath(),
			Val:  spbValue.GetVal(),
		}

		notifications[index] = &gnmipb.Notification{
			Timestamp: spbValue.GetTimestamp(),
			Prefix:    prefix,
			Update:    []*gnmipb.Update{update},
		}
	}
	return &gnmipb.GetResponse{Notification: notifications}, nil
}

// saveOnSetEnabled saves configuration to a file
func SaveOnSetEnabled() error {
	sc, err := ssc.NewDbusClient()
	if err != nil {
		log.V(0).Infof("Saving startup config failed to create dbus client: %v", err)
		return err
	}
	if err := sc.ConfigSave("/etc/sonic/config_db.json"); err != nil {
		log.V(0).Infof("Saving startup config failed: %v", err)
		return err
	} else {
		log.V(1).Infof("Success! Startup config has been saved!")
	}
	return nil
}

// SaveOnSetDisabeld does nothing.
func saveOnSetDisabled() error { return nil }

func (s *Server) Set(ctx context.Context, req *gnmipb.SetRequest) (*gnmipb.SetResponse, error) {
	e := s.ReqFromMaster(req, &s.masterEID)
	if e != nil {
		return nil, e
	}

	common_utils.IncCounter(common_utils.GNMI_SET)
	if s.config.EnableTranslibWrite == false && s.config.EnableNativeWrite == false {
		common_utils.IncCounter(common_utils.GNMI_SET_FAIL)
		return nil, grpc.Errorf(codes.Unimplemented, "GNMI is in read-only mode")
	}
	ctx, err := authenticate(s.config, ctx, true)
	if err != nil {
		common_utils.IncCounter(common_utils.GNMI_SET_FAIL)
		return nil, err
	}
	var results []*gnmipb.UpdateResult

	/* Fetch the prefix. */
	prefix := req.GetPrefix()
	origin := ""
	if prefix != nil {
		origin = prefix.Origin
	}
	extensions := req.GetExtension()
	encoding := gnmipb.Encoding_JSON_IETF

	var dc sdc.Client
	paths := req.GetDelete()
	for _, path := range req.GetReplace() {
		paths = append(paths, path.GetPath())
	}
	for _, path := range req.GetUpdate() {
		paths = append(paths, path.GetPath())
	}
	if origin == "" {
		origin, err = ParseOrigin(paths)
		if err != nil {
			return nil, err
		}
	}
	if check := IsNativeOrigin(origin); check {
		if s.config.EnableNativeWrite == false {
			common_utils.IncCounter(common_utils.GNMI_SET_FAIL)
			return nil, grpc.Errorf(codes.Unimplemented, "GNMI native write is disabled")
		}
		dc, err = sdc.NewMixedDbClient(paths, prefix, origin, encoding, s.config.ZmqPort, s.config.Vrf)
	} else {
		if s.config.EnableTranslibWrite == false {
			common_utils.IncCounter(common_utils.GNMI_SET_FAIL)
			return nil, grpc.Errorf(codes.Unimplemented, "Translib write is disabled")
		}
		/* Create Transl client. */
		dc, err = sdc.NewTranslClient(prefix, nil, ctx, extensions)
	}

	if err != nil {
		common_utils.IncCounter(common_utils.GNMI_SET_FAIL)
		return nil, status.Error(codes.NotFound, err.Error())
	}
	defer dc.Close()

	/* DELETE */
	for _, path := range req.GetDelete() {
		log.V(2).Infof("Delete path: %v", path)

		res := gnmipb.UpdateResult{
			Path: path,
			Op:   gnmipb.UpdateResult_DELETE,
		}

		/* Add to Set response results. */
		results = append(results, &res)
	}

	/* REPLACE */
	for _, path := range req.GetReplace() {
		log.V(2).Infof("Replace path: %v ", path)

		res := gnmipb.UpdateResult{
			Path: path.GetPath(),
			Op:   gnmipb.UpdateResult_REPLACE,
		}
		/* Add to Set response results. */
		results = append(results, &res)
	}

	/* UPDATE */
	for _, path := range req.GetUpdate() {
		log.V(2).Infof("Update path: %v ", path)

		res := gnmipb.UpdateResult{
			Path: path.GetPath(),
			Op:   gnmipb.UpdateResult_UPDATE,
		}
		/* Add to Set response results. */
		results = append(results, &res)
	}
	err = dc.Set(req.GetDelete(), req.GetReplace(), req.GetUpdate())
	if err != nil {
		common_utils.IncCounter(common_utils.GNMI_SET_FAIL)
	} else {
		s.SaveStartupConfig()
	}

	return &gnmipb.SetResponse{
		Prefix:   req.GetPrefix(),
		Response: results,
	}, err

}

func (s *Server) Capabilities(ctx context.Context, req *gnmipb.CapabilityRequest) (*gnmipb.CapabilityResponse, error) {
	ctx, err := authenticate(s.config, ctx, false)
	if err != nil {
		return nil, err
	}
	extensions := req.GetExtension()

	/* Fetch the client capabitlities. */
	var supportedModels []gnmipb.ModelData
	dc, _ := sdc.NewTranslClient(nil, nil, ctx, extensions)
	supportedModels = append(supportedModels, dc.Capabilities()...)
	dc, _ = sdc.NewMixedDbClient(nil, nil, "", gnmipb.Encoding_JSON_IETF, s.config.ZmqPort, s.config.Vrf)
	supportedModels = append(supportedModels, dc.Capabilities()...)

	suppModels := make([]*gnmipb.ModelData, len(supportedModels))

	for index, model := range supportedModels {
		suppModels[index] = &gnmipb.ModelData{
			Name:         model.Name,
			Organization: model.Organization,
			Version:      model.Version,
		}
	}

	sup_bver := spb.SupportedBundleVersions{
		BundleVersion: translib.GetYangBundleVersion().String(),
		BaseVersion:   translib.GetYangBaseVersion().String(),
	}
	sup_msg, _ := proto.Marshal(&sup_bver)
	ext := gnmi_extpb.Extension{}
	ext.Ext = &gnmi_extpb.Extension_RegisteredExt{
		RegisteredExt: &gnmi_extpb.RegisteredExtension{
			Id:  spb.SUPPORTED_VERSIONS_EXT,
			Msg: sup_msg}}
	exts := []*gnmi_extpb.Extension{&ext}

	return &gnmipb.CapabilityResponse{SupportedModels: suppModels,
		SupportedEncodings: supportedEncodings,
		GNMIVersion:        "0.7.0",
		Extension:          exts}, nil
}

type uint128 struct {
	High uint64
	Low  uint64
}

func (lh *uint128) Compare(rh *uint128) int {
	if rh == nil {
		// For MA disabled case, EID supposed to be 0.
		rh = &uint128{High: 0, Low: 0}
	}
	if lh.High > rh.High {
		return 1
	}
	if lh.High < rh.High {
		return -1
	}
	if lh.Low > rh.Low {
		return 1
	}
	if lh.Low < rh.Low {
		return -1
	}
	return 0
}

// ReqFromMasterEnabledMA returns true if the request is sent by the master
// controller.
func ReqFromMasterEnabledMA(req *gnmipb.SetRequest, masterEID *uint128) error {
	// Read the election_id.
	reqEID := uint128{High: 0, Low: 0}
	hasMaExt := false
	// It can be one of many extensions, so iterate through them to find it.
	for _, e := range req.GetExtension() {
		ma := e.GetMasterArbitration()
		if ma == nil {
			continue
		}

		hasMaExt = true
		// The Master Arbitration descriptor has been found.
		if ma.ElectionId == nil {
			return status.Errorf(codes.InvalidArgument, "MA: ElectionId missing")
		}

		if ma.Role != nil {
			// Role will be implemented later.
			return status.Errorf(codes.Unimplemented, "MA: Role is not implemented")
		}

		reqEID = uint128{High: ma.ElectionId.High, Low: ma.ElectionId.Low}
		// Use the election ID that is in the last extension, so, no 'break' here.
	}

	if !hasMaExt {
		log.V(0).Infof("MA: No Master Arbitration in setRequest extension, masterEID %v is not updated", masterEID)
		return nil
	}

	maMu.Lock()
	defer maMu.Unlock()
	switch masterEID.Compare(&reqEID) {
	case 1: // This Election ID is smaller than the known Master Election ID.
		return status.Errorf(codes.PermissionDenied, "Election ID is smaller than the current master. Rejected. Master EID: %v. Current EID: %v.", masterEID, reqEID)
	case -1: // New Master Election ID received!
		log.V(0).Infof("New master has been elected with %v\n", reqEID)
		*masterEID = reqEID
	}
	return nil
}

// ReqFromMasterDisabledMA always returns true. It is used when Master Arbitration
// is disabled.
func ReqFromMasterDisabledMA(req *gnmipb.SetRequest, masterEID *uint128) error {
	return nil
}<|MERGE_RESOLUTION|>--- conflicted
+++ resolved
@@ -9,8 +9,6 @@
 	"sync"
 
 	"github.com/Azure/sonic-mgmt-common/translib"
-<<<<<<< HEAD
-=======
 	"github.com/sonic-net/sonic-gnmi/common_utils"
 	spb "github.com/sonic-net/sonic-gnmi/proto"
 	spb_gnoi "github.com/sonic-net/sonic-gnmi/proto/gnoi"
@@ -18,24 +16,15 @@
 	sdc "github.com/sonic-net/sonic-gnmi/sonic_data_client"
 	ssc "github.com/sonic-net/sonic-gnmi/sonic_service_client"
 
->>>>>>> 79dea34e
 	log "github.com/golang/glog"
 	"github.com/golang/protobuf/proto"
 	gnmipb "github.com/openconfig/gnmi/proto/gnmi"
 	gnmi_extpb "github.com/openconfig/gnmi/proto/gnmi_ext"
 	gnoi_system_pb "github.com/openconfig/gnoi/system"
-<<<<<<< HEAD
 
 	//gnoi_yang "github.com/sonic-net/sonic-gnmi/build/gnoi_yang/server"
-	"github.com/sonic-net/sonic-gnmi/common_utils"
-	spb "github.com/sonic-net/sonic-gnmi/proto"
-	spb_gnoi "github.com/sonic-net/sonic-gnmi/proto/gnoi"
-	spb_jwt_gnoi "github.com/sonic-net/sonic-gnmi/proto/gnoi/jwt"
-	sdc "github.com/sonic-net/sonic-gnmi/sonic_data_client"
-=======
 	gnoi_file_pb "github.com/openconfig/gnoi/file"
 	gnoi_os_pb "github.com/openconfig/gnoi/os"
->>>>>>> 79dea34e
 	"golang.org/x/net/context"
 	"google.golang.org/grpc"
 	"google.golang.org/grpc/codes"
@@ -67,7 +56,6 @@
 	masterEID     uint128
 }
 
-
 // FileServer is the server API for File service.
 // All implementations must embed UnimplementedFileServer
 // for forward compatibility
@@ -104,20 +92,16 @@
 	UserAuth            AuthTypes
 	EnableTranslibWrite bool
 	EnableNativeWrite   bool
-<<<<<<< HEAD
-	ZmqAddress          string
-	IdleConnDuration    int
-=======
 	ZmqPort             string
 	IdleConnDuration    int
 	ConfigTableName     string
 	Vrf                 string
 	EnableCrl           bool
->>>>>>> 79dea34e
 }
 
 var AuthLock sync.Mutex
 var maMu sync.Mutex
+
 const WriteAccessMode = "readwrite"
 
 func (i AuthTypes) String() string {
@@ -220,15 +204,11 @@
 	gnmipb.RegisterGNMIServer(srv.s, srv)
 	spb_jwt_gnoi.RegisterSonicJwtServiceServer(srv.s, srv)
 	if srv.config.EnableTranslibWrite || srv.config.EnableNativeWrite {
-<<<<<<< HEAD
-		gnoi_system_pb.RegisterSystemServer(srv.s, srv)
-=======
 		gnoi_system_pb.RegisterSystemServer(srv.s, systemSrv)
 		gnoi_file_pb.RegisterFileServer(srv.s, fileSrv)
 		gnoi_os_pb.RegisterOSServer(srv.s, osSrv)
 	}
 	if srv.config.EnableTranslibWrite {
->>>>>>> 79dea34e
 		spb_gnoi.RegisterSonicServiceServer(srv.s, srv)
 
 	}
@@ -275,16 +255,12 @@
 	return srv.config.Port
 }
 
-<<<<<<< HEAD
 // Auth - Authenticate
 func (srv *Server) Auth(ctx context.Context) (context.Context, error) {
-	return authenticate(srv.config.UserAuth, ctx)
-}
-
-func authenticate(UserAuth AuthTypes, ctx context.Context) (context.Context, error) {
-=======
+	return authenticate(srv.config, ctx, true)
+}
+
 func authenticate(config *Config, ctx context.Context, writeAccess bool) (context.Context, error) {
->>>>>>> 79dea34e
 	var err error
 	success := false
 	rc, ctx := common_utils.GetContext(ctx)
